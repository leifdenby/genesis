"""
Routines for plotting cumulant characteristics from netCDF datafile
"""
if __name__ == "__main__":
    import matplotlib
    matplotlib.use("Agg")

import warnings
import os

import xarray as xr
from matplotlib.gridspec import GridSpec
import matplotlib.pyplot as plt
import numpy as np
from scipy.constants import pi
import seaborn as sns

from ..calc import fix_cumulant_name
from ....utils import wrap_angles


FULL_SUITE_PLOT_PARTS = dict(
    l=(0,0),
    q=(0,slice(1,None)),
    t=(1,slice(0,None)),
    w=(2,slice(0,2)),
    q_flux=(2,2),
    t_flux=(2,3),
    l_flux=(2,4),
)


def plot_full_suite(data, marker=''):
    gs = GridSpec(3, 5)
    figure = plt.figure(figsize=(10, 12))

    aspect = 0.3


    ax = None
    for var_name, s in FULL_SUITE_PLOT_PARTS.items():
        ax = plt.subplot(gs[s], sharey=ax, adjustable='box-forced')

        d_ = data.sel(cumulant='C(l,l)', drop=True)
        z_cb = d_.where(d_.width_principle>0.1, drop=True).zt.min()
        ax.axhline(z_cb, linestyle=':', color='grey', alpha=0.6)

        for p in data.dataset_name.values:
            lines = []

            cumulant = "C({},{})".format(var_name, var_name)
            d = data.sel(dataset_name=p, drop=True).sel(cumulant=cumulant, drop=True)

            line, = plt.plot(d.width_principle, d.zt, marker=marker,
                              label="{} principle".format(str(p)))
            line2, = plt.plot(d.width_perpendicular, d.zt, marker=marker,
                               label="{} orthog.".format(str(p)),
                               linestyle='--', color=line.get_color())

            plt.title(fix_cumulant_name(cumulant))

            lines.append(line)
            lines.append(line2)

            plt.xlabel("characterisc width [m]")
        
        if s[1] == 0 or type(s[1]) == slice and s[1].start == 0:
            plt.ylabel('height [m]')
        else:
            plt.setp(ax.get_yticklabels(), visible=False)

    plt.tight_layout()

    for ax in figure.axes:
        # once the plots have been rendered we want to resize the xaxis so 
        # that the aspect ratio is the same, note sharey on the subplot above
        _, _, w, h = ax.get_position().bounds
        ax.set_xlim(0, d.zt.max()/h*w*aspect)    

    plt.subplots_adjust(bottom=0.10)
    lgd = plt.figlegend(lines, [l.get_label() for l in lines], loc='lower center', ncol=2)


<<<<<<< HEAD
def _angle_mean(theta):
    x = np.mean(np.cos(theta))
    y = np.mean(np.sin(theta))

    return np.arctan2(y, x)

def _wrap_angles(theta):
    theta_mean = _angle_mean(theta)

    quartile = int(theta_mean / (pi/2.))

    @np.vectorize
    def _wrap(v):
        if v > (quartile+1)*pi/2.:
            return v - pi
        else:
            return v

    return _wrap(theta)


def plot_angles(data, marker='.', linestyle='', z_max=None, cumulants=[],
                split_subplots=True, with_legend=True, fig=None, **kwargs):

    if len(cumulants) == 0:
        cumulants = data.cumulant.values

    if z_max is not None:
        data = data.copy().where(data.zt < z_max, drop=True)

    if fig is None and split_subplots:
        fig = plt.figure(figsize=(2.5*len(cumulants), 4))

    z_ = data.zt

    ax = None

    axes = []

    data.principle_axis.values = np.rad2deg(_wrap_angles(
        np.deg2rad(data.principle_axis)
    ))

    for i, cumulant in enumerate(cumulants):
        lines = []
        n = data.cumulant.values.tolist().index(cumulant)
        s = data.isel(cumulant=n, drop=True).squeeze()
        if split_subplots:
            ax = plt.subplot(1,len(cumulants),i+1, sharey=ax)
        else:
            ax = plt.gca()
        for p in data.dataset_name.values:
            d = data.sel(dataset_name=p, drop=True).sel(cumulant=cumulant, drop=True)

            line, = plt.plot(d.principle_axis, d.zt, marker=marker,
                              linestyle=linestyle,
                              label="{}, principle axis orientation".format(str(p)),
                              **kwargs)

            lines.append(line)

        plt.title(fix_cumulant_name(cumulant))
        plt.tight_layout()
        plt.xlabel("angle [deg]")

        if i == 0:
            plt.ylabel('height [m]')
        else:
            plt.setp(ax.get_yticklabels(), visible=False)

        axes.append(ax)

    if with_legend:
        plt.subplots_adjust(bottom=0.24)
        lgd = plt.figlegend(lines, [l.get_label() for l in lines], loc='lower center', ncol=2)

    [axes[0].get_shared_x_axes().join(axes[0], ax) for ax in axes[1:]]
    axes[0].autoscale()
    [ax.axvline(0, linestyle='--', color='grey') for ax in axes]

    return axes

=======
>>>>>>> 003bb6f9
def plot(data, plot_type, marker='', z_max=None, cumulants=[],
         split_subplots=True, with_legend=True, fill_between_alpha=0.2, **kwargs):

    if not plot_type in ["angles", "scales"]:
        raise Exception

    if len(cumulants) == 0:
        cumulants = data.cumulant.values

    if z_max is not None:
        data = data.copy().where(data.zt < z_max, drop=True)

        
    if split_subplots:
        fig, axes = plt.subplots(ncols=len(cumulants), 
                                 figsize=(2.5*len(cumulants), 4),
                                 sharex=True, sharey=True)
    else:
        fig, ax = plt.subplots()

    z_ = data.zt

<<<<<<< HEAD
=======
    if plot_type == 'angles':
        data.principle_axis.values = np.rad2deg(wrap_angles(
            np.deg2rad(data.principle_axis)
        ))

>>>>>>> 003bb6f9
    for i, cumulant in enumerate(cumulants):
        lines = []
        n = data.cumulant.values.tolist().index(cumulant)
        s = data.isel(cumulant=n, drop=True).squeeze()

        if split_subplots:
            if len(cumulants) > 1:
                ax = axes[i]
            else:
                ax = axes

        for p in data.dataset_name.values:
            d = data.sel(dataset_name=p, drop=True).sel(cumulant=cumulant, drop=True)

            line, = d.width_principle.plot(ax=ax, y='zt', marker=marker,
                                   label="{} principle".format(str(p)), **kwargs)

            line2, = d.width_perpendicular.plot(ax=ax, y='zt', marker=marker,
                                       label="{} perpendicular".format(str(p)),
                                       color=line.get_color(), linestyle='--',
                                       **kwargs)

            lines.append(line)
            lines.append(line2)

            ax.fill_betweenx(
                y=line.get_ydata(), x1=line.get_xdata(),
                x2=line2.get_xdata(), color=line.get_color(),
                alpha=fill_between_alpha,
            )

        ax.set_title(fix_cumulant_name(cumulant))
        ax.set_xlabel("characterisc width [m]")
        ax.set_ylabel(['height [m]',''][i>0])
        sns.despine()

    plt.tight_layout()
    if with_legend:
        plt.subplots_adjust(bottom=0.24)
        lgd = plt.figlegend(lines, [l.get_label() for l in lines], loc='lower center', ncol=2)

    return axes


def _make_output_filename(input_filenames):
    N = len(input_filenames[0])

    for n in range(N)[::-1]:
        s = input_filenames[0][-n:]
        if all([s_[-n:] == s for s_ in input_filenames]) and s.startswith('.'):
            return s[1:].replace('.nc', '.pdf')

    raise Exception("Can't find common root between input filenames: {}"
                    "".format(", ".join(input_filenames)))


FN_FORMAT = "{base_name}.cumulant_profile_{plot_type}.{mask}.pdf"


if __name__ == "__main__":
    import matplotlib
    matplotlib.use("Agg")
    import matplotlib.pyplot as plt

    import seaborn as sns
    sns.set(style='ticks')

    def _parse_cumulant_arg(s):
        v_split = s.split(",")
        if not len(v_split) == 2:
            raise NotImplementedError("Not sure how to interpret `{}`"
                    "".format(s))
        else:
            return v_split


    import argparse
    argparser = argparse.ArgumentParser(__doc__)
    argparser.add_argument('input', help='input netCDF files', nargs='+')
    argparser.add_argument('--cumulants', help='cumulants to plot', nargs='*',
        default=[], type=_parse_cumulant_arg,)
    argparser.add_argument('--z_max', help='max height', default=None,
        type=float,)
    argparser.add_argument('--plot-angles', help='plot angles', default=False,
        action="store_true")

    argparser.add_argument('--x-max', default=None, type=float)

    args = argparser.parse_args()

    dataset = xr.open_mfdataset(args.input, concat_dim='dataset_name')

    if not 'dataset_name' in dataset.dims:
        dataset = dataset.expand_dims('dataset_name')

    do_full_suite_plot = None
    variables = set([v for cumulant in args.cumulants for v in cumulant])

    if len(variables) == 0:
        variables = FULL_SUITE_PLOT_PARTS.keys()
        do_full_suite_plot = True
    else:
        do_full_suite_plot = False

    cumulants = [
        "C({},{})".format(v1, v2) for (v1,v2) in args.cumulants
    ]

    missing_cumulants = [
        c for c in cumulants if not c in dataset.cumulant.values
    ]

    if do_full_suite_plot:
        if not len(missing_cumulants) == 0:
            warnings.warn("Not all variables for full suite plot, missing: {}"
                          "".format(", ".join(missing_cumulants)))

            if args.plot_angles:
                plot_angles(dataset, z_max=args.z_max, cumulants=cumulants)
            else:
                plot_default(dataset, z_max=args.z_max, cumulants=cumulants)
        else:
            plot_full_suite(dataset)
    else:
        if not len(missing_cumulants) == 0:
            raise Exception("Not all variables for plot, missing: {}"
                          "".format(", ".join(missing_cumulants)))

        else:
            import ipdb
            with ipdb.launch_ipdb_on_exception():
                if args.plot_angles:
                    plot_angles(dataset, z_max=args.z_max, cumulants=cumulants)
                else:
                    plot_default(dataset, z_max=args.z_max, cumulants=cumulants)

    if args.x_max:
        for ax in plt.gcf().axes:
            ax.set_xlim(0, args.x_max)

    sns.despine()

    fn = _make_output_filename(args.input)

    if args.plot_angles:
        fn = fn.replace('.pdf', '.angles.pdf')
    plt.savefig(fn, bbox_inches='tight')

    print("Saved figure to {}".format(fn))<|MERGE_RESOLUTION|>--- conflicted
+++ resolved
@@ -81,27 +81,6 @@
     lgd = plt.figlegend(lines, [l.get_label() for l in lines], loc='lower center', ncol=2)
 
 
-<<<<<<< HEAD
-def _angle_mean(theta):
-    x = np.mean(np.cos(theta))
-    y = np.mean(np.sin(theta))
-
-    return np.arctan2(y, x)
-
-def _wrap_angles(theta):
-    theta_mean = _angle_mean(theta)
-
-    quartile = int(theta_mean / (pi/2.))
-
-    @np.vectorize
-    def _wrap(v):
-        if v > (quartile+1)*pi/2.:
-            return v - pi
-        else:
-            return v
-
-    return _wrap(theta)
-
 
 def plot_angles(data, marker='.', linestyle='', z_max=None, cumulants=[],
                 split_subplots=True, with_legend=True, fig=None, **kwargs):
@@ -164,8 +143,6 @@
 
     return axes
 
-=======
->>>>>>> 003bb6f9
 def plot(data, plot_type, marker='', z_max=None, cumulants=[],
          split_subplots=True, with_legend=True, fill_between_alpha=0.2, **kwargs):
 
@@ -188,14 +165,11 @@
 
     z_ = data.zt
 
-<<<<<<< HEAD
-=======
     if plot_type == 'angles':
         data.principle_axis.values = np.rad2deg(wrap_angles(
             np.deg2rad(data.principle_axis)
         ))
 
->>>>>>> 003bb6f9
     for i, cumulant in enumerate(cumulants):
         lines = []
         n = data.cumulant.values.tolist().index(cumulant)
